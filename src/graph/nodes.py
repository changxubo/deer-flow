--- conflicted
+++ resolved
@@ -87,10 +87,7 @@
             {"goto": "planner", "investigations": results},
         )
         return {"background_investigation_results": results}
-<<<<<<< HEAD
-=======
     return {"background_investigation_results": []}
->>>>>>> 32ac76ec
 
 
 def planner_node(
