# Copyright (c) 2025 Bytedance Ltd. and/or its affiliates
# SPDX-License-Identifier: MIT

import json
<<<<<<< HEAD
=======
import logging
>>>>>>> 3b4e9935
from typing import Any
import json_repair

logger = logging.getLogger(__name__)


def sanitize_args(args: Any) -> str:
    """
    Sanitize tool call arguments to prevent special character issues.

    Args:
        args: Tool call arguments string

    Returns:
        str: Sanitized arguments string
    """
    if not isinstance(args, str):
        return ""
    else:
        return (
            args.replace("[", "&#91;")
            .replace("]", "&#93;")
            .replace("{", "&#123;")
            .replace("}", "&#125;")
        )


def repair_json_output(content: str) -> str:
    """
    Repair and normalize JSON output.

    Args:
        content (str): String content that may contain JSON

    Returns:
        str: Repaired JSON string, or original content if not JSON
    """
    content = content.strip()

    try:
        # Try to repair and parse JSON
        repaired_content = json_repair.loads(content)
        if not isinstance(repaired_content, dict) and not isinstance(
            repaired_content, list
        ):
            logger.warning("Repaired content is not a valid JSON object or array.")
            return content
        content = json.dumps(repaired_content, ensure_ascii=False)
    except Exception as e:
        logger.warning(f"JSON repair failed: {e}")

    return content<|MERGE_RESOLUTION|>--- conflicted
+++ resolved
@@ -2,10 +2,7 @@
 # SPDX-License-Identifier: MIT
 
 import json
-<<<<<<< HEAD
-=======
 import logging
->>>>>>> 3b4e9935
 from typing import Any
 import json_repair
 
